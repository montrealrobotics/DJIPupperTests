--- conflicted
+++ resolved
@@ -4,39 +4,19 @@
 #include "DriveSystem.h"
 
 ////////////////////// CONFIG ///////////////////////
-<<<<<<< HEAD
-const int PRINT_DELAY = 10 * 1000;
-const int CONTROL_DELAY = 1000;
-
-const int32_t MAX_TORQUE = 10000;
-PDGAINS EXP_GAINS = {1.0, 3.0};
-const uint8_t CONST_TORQUE_ESC = 2;
-const uint8_t CONTROL_MASK[C610Bus<>::SIZE] = {1, 1, 1, 0, 0, 0, 0, 0};
-ControlMode control_mode = ControlMode::PID_ADJUSTED;
-=======
 const int PRINT_DELAY = 2 * 1000;
 const int CONTROL_DELAY = 1000;
-
-const int32_t MAX_TORQUE = 6000;
->>>>>>> 61b7a6c3
+const float MAX_TORQUE = 6.0;
 ////////////////////// END CONFIG ///////////////////////
 
 DriveSystem drive;
 
-int32_t torque_setting = 0;
-<<<<<<< HEAD
-int32_t torque_commands[C610Bus<>::SIZE] = {0, 0, 0, 0, 0, 0, 0, 0};
-int32_t target_positions[C610Bus<>::SIZE] = {0, 0, 0, 0, 0, 0, 0, 0};
-=======
->>>>>>> 61b7a6c3
-
 long last_command_ts;
 long last_print_ts;
 
-
-void parseSerialInput(char c, int32_t &torque_setting, int32_t (&target_positions)[C610Bus<>::SIZE])
+void RespondToSerialInput(char c, DriveSystem &d)
 {
-    // Right now this code treats all inputs as constant torque requests
+    // Right now this code treats all inputs as position requests
     // TODO: make the serial parsing more flexible
 
     // Enter 'x' to go to IDLE mode!
@@ -46,87 +26,40 @@
     }
 
     Serial.print("Received: ");
-    Serial.print(c);
-    Serial.println(" * 1000mA");
+    Serial.println(c);
 
     uint8_t int_input = c - '0';
     if (int_input >= 0 && int_input <= 20)
     {
-        for(int i=0; i<C610Bus<>::SIZE; i++) {
-            target_positions[i] = int_input * 8192;
+        for (int i = 0; i < DriveSystem::kNumActuators; i++)
+        {
+            d.SetPosition(i, int_input / 4.0);
         }
     }
     if (c == '`')
     {
-        for(int i=0; i<C610Bus<>::SIZE; i++) {
-            target_positions[i] = 0 * 8192;
+        for (int i = 0; i < DriveSystem::kNumActuators; i++)
+        {
+            d.SetPosition(i, 0.0);
         }
     }
     if (c == 's')
     {
-        target_positions[0] = 0.0*8192;
-        // target_positions[1] = 7.0*8192;
-        target_positions[2] = -14.0*8192;
+        d.SetPosition(0, 1.5);
+        d.SetPosition(2, -3);
     }
     if (c == 'j')
     {
-        target_positions[0] = 0;
-        // target_positions[1] = 0;
-        target_positions[2] = 0;
+        d.SetPosition(0, 0.0);
+        d.SetPosition(2, 0.0);
     }
 
     while (Serial.available())
     {
         Serial.read();
     }
-
-    // Serial.print("Received: ");
-    // Serial.print(c);
-    // Serial.println(" * 1000mA");
-
-    // uint8_t int_input = c - '0';
-    // if (int_input >= 0 && int_input <= 20)
-    // {
-    //     torque_setting = int_input * 1000;
-    // }
-    // if (c == '`')
-    // {
-    //     torque_setting = 0;
-    // }
-    // while (Serial.available())
-    // {
-    //     Serial.read();
-    // }
 }
 
-<<<<<<< HEAD
-template <CAN_DEV_TABLE _bus>
-void printMotorStates(C610Bus<_bus> bus, int32_t torque_commands[], uint8_t torque_length)
-{
-    Serial.print(millis() % 5000);
-    Serial.print("\t");
-    for (uint8_t i = 0; i < C610Bus<>::SIZE; i++)
-    {
-        Serial.print(bus.get(i).counts());
-        Serial.print("\t");
-        // Serial.print(bus.get(i).rpm());
-        // Serial.print("\t");
-        // Serial.print(bus.get(i).torque());
-        // Serial.print("\t");
-        // Serial.print(torque_commands[i]);
-        // Serial.print("\t");
-    }
-    // Serial.print(torque_setting);
-    // Serial.print("\t");
-    // Serial.print(6000);
-    // Serial.print("\t");
-    // Serial.print(-6000);
-    Serial.println();
-    last_print_ts = micros();
-}
-
-=======
->>>>>>> 61b7a6c3
 void setup(void)
 {
     Serial.begin(115200);
@@ -135,118 +68,34 @@
     last_command_ts = micros();
     last_print_ts = micros();
 
- 
-    // drive.SetCANCallbacks();
     ////////////// Runtime config /////////////////////
+    drive.SetMaxCurrent(MAX_TORQUE);
+
     // Put it in PID mode
-    for(uint8_t i=0;i<DriveSystem::kNumActuators;i++)
+    drive.SetUniformPositionGains(4.5, 0.0003);
+    for (uint8_t i = 0; i < DriveSystem::kNumActuators; i++)
     {
         drive.SetPosition(i, 0.0);
     }
-    drive.SetUniformPositionGains(4.5, 0.0003);
-    drive.ActivateActautor(6);
-    // drive.SetIdle();
+    drive.ActivateActuator(0);
+    drive.ActivateActuator(2);
+
+    // drive.SetIdle(); // alternative mode
 }
 
 void loop()
 {
     drive.CheckForCANMessages();
-    // back.pollCAN();
-
-    // for(uint8_t i=0; i<8; i++)
-    // {
-    //     Serial.print(back.get(i).counts());
-    // }
-    // Serial.println();
-
 
     if (micros() - last_command_ts > CONTROL_DELAY)
     {
-<<<<<<< HEAD
-        switch (control_mode)
-        {
-        case ControlMode::IDLE:
-        {
-            zeroTorqueCommands(torque_commands, C610Bus<>::SIZE);
-            break;
-        }
-        case ControlMode::PID:
-        {
-            float target_pos = 0;
-            zeroTorqueCommands(torque_commands, C610Bus<>::SIZE);
-            for (int i = 0; i < C610Bus<>::SIZE; i++)
-            {
-                pid(torque_commands[i], controller_bus.get(i).counts(), controller_bus.get(i).rpm(), target_pos, 0, EXP_GAINS);
-                torque_commands[i] = constrain(torque_commands[i], -MAX_TORQUE / 1.3, MAX_TORQUE / 1.3);
-            }
-            maskTorques(torque_commands, CONTROL_MASK, C610Bus<>::SIZE);
-            break;
-        }
-        case ControlMode::PID_ADJUSTED:
-        {
-            zeroTorqueCommands(torque_commands, C610Bus<>::SIZE);
-            target_positions[1] = 0.5 * controller_bus.get(2).counts();
-
-            for (int i = 0; i < C610Bus<>::SIZE; i++)
-            {
-                pid(torque_commands[i], controller_bus.get(i).counts(), controller_bus.get(i).rpm(), target_positions[i], 0, EXP_GAINS);
-                torque_commands[i] = constrain(torque_commands[i], -MAX_TORQUE, MAX_TORQUE);
-                if (torque_commands[i] * controller_bus.get(i).rpm() > 0)
-                {
-                    // Positive work
-                    torque_commands[i] *= 1.0;
-                }
-                else if (torque_commands[i] * controller_bus.get(i).rpm() < 0)
-                {
-                    torque_commands[i] /= 1.7;
-                    // Negative work
-                }
-                else
-                {
-                    // torque_commands[i] = 0;
-                    torque_commands[i] /= 1.7;
-                }
-                torque_commands[i] = constrain(torque_commands[i], -MAX_TORQUE, MAX_TORQUE);
-            }
-            maskTorques(torque_commands, CONTROL_MASK, C610Bus<>::SIZE);
-            break;
-        }
-        case ControlMode::CONST_TORQUE:
-        {
-            zeroTorqueCommands(torque_commands, C610Bus<>::SIZE);
-            torque_commands[CONST_TORQUE_ESC] = torque_setting;
-            break;
-        }
-        case ControlMode::RIPPLE_TORQUE:
-        {
-            zeroTorqueCommands(torque_commands, C610Bus<>::SIZE);
-            float phase = 90.0 * millis() / 1000.0;                                // 30hz // 20hz
-            torque_commands[CONST_TORQUE_ESC] = torque_setting + 600 * sin(phase); // 30hz ripple
-            break;
-        }
-        }
-        // SINUSOIDAL
-        // const float freq = 40;
-        // float phase = freq * micros() * 2 * PI / 1000000;
-        // torque0_command = int32_t(torque_setting * (0.5 + sin(phase) / 2.0));
-
-        controller_bus.commandTorques(torque_commands[0], torque_commands[1], torque_commands[2], torque_commands[3], 0);
-=======
         drive.Update();
->>>>>>> 61b7a6c3
         last_command_ts = micros();
     }
 
     if (micros() - last_print_ts > PRINT_DELAY)
     {
         DrivePrintOptions options;
-        options.time = false;
-        options.current_references = false;
-        options.currents = true;
-        options.velocities = false;
-        options.velocity_references = false;
-        options.position_references = false;
-
         drive.PrintStatus(options);
         last_print_ts = micros();
     }
@@ -254,15 +103,6 @@
     while (Serial.available())
     {
         char c = Serial.read();
-        parseSerialInput(c, torque_setting, target_positions);
+        RespondToSerialInput(c, drive);
     }
-}
-
-// has a 3 second watchdog
-// 200 is the min current required to turn the output shaft (0.2A)
-// stalls at 5A when holding very still but if small turns made doesn't hit stall condition
-// 5 min at 3000 is totally ok, maybe 40deg c
-// 8 min at 4000 is warm, maybe 60-70c at the middle aluminum
-// takes around 0.03 seconds to go from 0 to 7150, with command 8000
-
-// Notes: PID worked at 1000 hz, also worked at 100hz!+}